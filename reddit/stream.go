--- conflicted
+++ resolved
@@ -58,10 +58,7 @@
 			n++
 			wg.Add(1)
 			go s.getPosts(subreddit, func(posts []*Post, err error) {
-<<<<<<< HEAD
-=======
 				defer wg.Done()
->>>>>>> 7882cc6e
 
 				if err != nil {
 					errsCh <- err
